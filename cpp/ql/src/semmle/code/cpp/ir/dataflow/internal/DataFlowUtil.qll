/**
 * Provides C++-specific definitions for use in the data flow library.
 */

private import cpp
// The `ValueNumbering` library has to be imported right after `cpp` to ensure
// that the cached IR gets the same checksum here as it does in queries that use
// `ValueNumbering` without `DataFlow`.
private import semmle.code.cpp.ir.ValueNumbering
private import semmle.code.cpp.ir.IR
private import semmle.code.cpp.controlflow.IRGuards
private import semmle.code.cpp.models.interfaces.DataFlow

private newtype TIRDataFlowNode =
  TInstructionNode(Instruction i) or
  TVariableNode(Variable var)

/**
 * A node in a data flow graph.
 *
 * A node can be either an expression, a parameter, or an uninitialized local
 * variable. Such nodes are created with `DataFlow::exprNode`,
 * `DataFlow::parameterNode`, and `DataFlow::uninitializedNode` respectively.
 */
class Node extends TIRDataFlowNode {
  /**
   * INTERNAL: Do not use.
   */
  Declaration getEnclosingCallable() { none() } // overridden in subclasses

  /** Gets the function to which this node belongs, if any. */
  Function getFunction() { none() } // overridden in subclasses

  /** Gets the type of this node. */
  Type getType() { none() } // overridden in subclasses

  /** Gets the instruction corresponding to this node, if any. */
  Instruction asInstruction() { result = this.(InstructionNode).getInstruction() }

  /**
   * Gets the non-conversion expression corresponding to this node, if any. If
   * this node strictly (in the sense of `asConvertedExpr`) corresponds to a
   * `Conversion`, then the result is that `Conversion`'s non-`Conversion` base
   * expression.
   */
  Expr asExpr() { result = this.(ExprNode).getExpr() }

  /**
   * Gets the expression corresponding to this node, if any. The returned
   * expression may be a `Conversion`.
   */
  Expr asConvertedExpr() { result = this.(ExprNode).getConvertedExpr() }

  /** Gets the argument that defines this `DefinitionByReferenceNode`, if any. */
  Expr asDefiningArgument() { result = this.(DefinitionByReferenceNode).getArgument() }

<<<<<<< HEAD
  /** Gets the positional parameter corresponding to this node, if any. */
=======
  /** Gets the parameter corresponding to this node, if any. */
>>>>>>> 91229f8d
  Parameter asParameter() { result = this.(ExplicitParameterNode).getParameter() }

  /**
   * Gets the variable corresponding to this node, if any. This can be used for
   * modelling flow in and out of global variables.
   */
  Variable asVariable() { result = this.(VariableNode).getVariable() }

  /**
   * Gets the expression that is partially defined by this node, if any.
   *
   * Partial definitions are created for field stores (`x.y = taint();` is a partial
   * definition of `x`), and for calls that may change the value of an object (so
   * `x.set(taint())` is a partial definition of `x`, and `transfer(&x, taint())` is
   * a partial definition of `&x`).
   */
  Expr asPartialDefinition() {
    result = this.(PartialDefinitionNode).getInstruction().getUnconvertedResultExpression()
  }

  /**
   * DEPRECATED: See UninitializedNode.
   *
   * Gets the uninitialized local variable corresponding to this node, if
   * any.
   */
  LocalVariable asUninitialized() { none() }

  /**
   * Gets an upper bound on the type of this node.
   */
  Type getTypeBound() { result = getType() }

  /** Gets the location of this element. */
  Location getLocation() { none() } // overridden by subclasses

  /**
   * Holds if this element is at the specified location.
   * The location spans column `startcolumn` of line `startline` to
   * column `endcolumn` of line `endline` in file `filepath`.
   * For more information, see
   * [Locations](https://help.semmle.com/QL/learn-ql/ql/locations.html).
   */
  predicate hasLocationInfo(
    string filepath, int startline, int startcolumn, int endline, int endcolumn
  ) {
    this.getLocation().hasLocationInfo(filepath, startline, startcolumn, endline, endcolumn)
  }

  /** Gets a textual representation of this element. */
  string toString() { none() } // overridden by subclasses
}

/**
 * An instruction, viewed as a node in a data flow graph.
 */
class InstructionNode extends Node, TInstructionNode {
  Instruction instr;

  InstructionNode() { this = TInstructionNode(instr) }

  /** Gets the instruction corresponding to this node. */
  Instruction getInstruction() { result = instr }

  override Declaration getEnclosingCallable() { result = this.getFunction() }

  override Function getFunction() { result = instr.getEnclosingFunction() }

  override Type getType() { result = instr.getResultType() }

  override Location getLocation() { result = instr.getLocation() }

  override string toString() {
    // This predicate is overridden in subclasses. This default implementation
    // does not use `Instruction.toString` because that's expensive to compute.
    result = this.getInstruction().getOpcode().toString()
  }
}

/**
 * An expression, viewed as a node in a data flow graph.
 */
class ExprNode extends InstructionNode {
  ExprNode() { exists(instr.getConvertedResultExpression()) }

  /**
   * Gets the non-conversion expression corresponding to this node, if any. If
   * this node strictly (in the sense of `getConvertedExpr`) corresponds to a
   * `Conversion`, then the result is that `Conversion`'s non-`Conversion` base
   * expression.
   */
  Expr getExpr() { result = instr.getUnconvertedResultExpression() }

  /**
   * Gets the expression corresponding to this node, if any. The returned
   * expression may be a `Conversion`.
   */
  Expr getConvertedExpr() { result = instr.getConvertedResultExpression() }

  override string toString() { result = this.asConvertedExpr().toString() }
}

/**
<<<<<<< HEAD
 * INTERNAL: do not use. Translates a parameter/argument index into a negative
 * number that denotes the index of its side effect (pointer indirection).
 */
bindingset[index]
int getArgumentPosOfSideEffect(int index) {
  // -1 -> -2
  //  0 -> -3
  //  1 -> -4
  // ...
  result = -3 - index
}

/**
 * The value of a parameter at function entry, viewed as a node in a data
 * flow graph. This type includes implicit parameters.
 *
 * To match a specific kind of parameter, consider using one of the subclasses
 * `ExplicitParameterNode`, `InstanceParameterNode`, or
 * `ParameterIndirectionNode`.
 */
class ParameterNode extends InstructionNode {
  ParameterNode() {
    // To avoid making this class abstract, we enumerate its values here
    instr instanceof InitializeThisInstruction
    or
    instr instanceof InitializeParameterInstruction
    or
    instr instanceof InitializeIndirectionInstruction
=======
 * A node representing a `Parameter`. This includes both explicit parameters such
 * as `x` in `f(x)` and implicit parameters such as `this` in `x.f()`
 */
class ParameterNode extends InstructionNode {
  ParameterNode() {
    instr instanceof InitializeParameterInstruction
    or
    instr instanceof InitializeThisInstruction
>>>>>>> 91229f8d
  }

  /**
   * Holds if this node is the parameter of `f` at the specified position. The
   * implicit `this` parameter is considered to have position `-1`, and
   * pointer-indirection parameters are at further negative positions.
   */
<<<<<<< HEAD
  predicate isParameterOf(Function f, int pos) { none() } // overridden in subclasses
}

/** An implicit `this` parameter. */
class InstanceParameterNode extends ParameterNode {
  override InitializeThisInstruction instr;

  override predicate isParameterOf(Function f, int pos) {
    pos = -1 and
    instr.getEnclosingFunction() = f
  }

  override string toString() { result = "this" }
}

/** An explicit positional parameter, not including `this` or `...`. */
class ExplicitParameterNode extends ParameterNode {
  override InitializeParameterInstruction instr;

  override predicate isParameterOf(Function f, int pos) {
    f.getParameter(pos) = instr.getParameter()
  }

  /** Gets the `Parameter` associated with this node. */
=======
  predicate isParameterOf(Function f, int i) { none() } // overriden by subclasses
}

/**
 * The value of a parameter at function entry, viewed as a node in a data
 * flow graph.
 */
private class ExplicitParameterNode extends ParameterNode {
  override InitializeParameterInstruction instr;

  override predicate isParameterOf(Function f, int i) { f.getParameter(i) = instr.getParameter() }

  /** Gets the parameter corresponding to this node. */
>>>>>>> 91229f8d
  Parameter getParameter() { result = instr.getParameter() }

  override string toString() { result = this.getParameter().toString() }
}

<<<<<<< HEAD
/** A virtual parameter to model the pointed-to object of a pointer parameter. */
class ParameterIndirectionNode extends ParameterNode {
  override InitializeIndirectionInstruction instr;

  override predicate isParameterOf(Function f, int pos) {
    exists(int index |
      f.getParameter(index) = instr.getParameter() and
      pos = getArgumentPosOfSideEffect(index)
    )
  }

  /** Gets the `Parameter` associated with this node. */
  Parameter getParameter() { result = instr.getParameter() }

  override string toString() { result = "*" + this.getParameter().toString() }
=======
private class ThisParameterNode extends ParameterNode {
  override InitializeThisInstruction instr;

  override predicate isParameterOf(Function f, int i) {
    i = -1 and instr.getEnclosingFunction() = f
  }

  override string toString() { result = "this" }
>>>>>>> 91229f8d
}

/**
 * DEPRECATED: Data flow was never an accurate way to determine what
 * expressions might be uninitialized. It errs on the side of saying that
 * everything is uninitialized, and this is even worse in the IR because the IR
 * doesn't use syntactic hints to rule out variables that are definitely
 * initialized.
 *
 * The value of an uninitialized local variable, viewed as a node in a data
 * flow graph.
 */
deprecated class UninitializedNode extends Node {
  UninitializedNode() { none() }

  LocalVariable getLocalVariable() { none() }
}

/**
 * A node associated with an object after an operation that might have
 * changed its state.
 *
 * This can be either the argument to a callable after the callable returns
 * (which might have mutated the argument), or the qualifier of a field after
 * an update to the field.
 *
 * Nodes corresponding to AST elements, for example `ExprNode`, usually refer
 * to the value before the update with the exception of `ClassInstanceExpr`,
 * which represents the value after the constructor has run.
 *
 * This class exists to match the interface used by Java. There are currently no non-abstract
 * classes that extend it. When we implement field flow, we can revisit this.
 */
abstract class PostUpdateNode extends InstructionNode {
  /**
   * Gets the node before the state update.
   */
  abstract Node getPreUpdateNode();
}

/**
 * The base class for nodes that perform "partial definitions".
 *
 * In contrast to a normal "definition", which provides a new value for
 * something, a partial definition is an expression that may affect a
 * value, but does not necessarily replace it entirely. For example:
 * ```
 * x.y = 1; // a partial definition of the object `x`.
 * x.y.z = 1; // a partial definition of the object `x.y`.
 * x.setY(1); // a partial definition of the object `x`.
 * setY(&x); // a partial definition of the object `x`.
 * ```
 */
abstract private class PartialDefinitionNode extends PostUpdateNode, TInstructionNode { }

private class ExplicitFieldStoreQualifierNode extends PartialDefinitionNode {
  override ChiInstruction instr;

  ExplicitFieldStoreQualifierNode() {
    not instr.isResultConflated() and
    exists(StoreInstruction store, FieldInstruction field |
      instr.getPartial() = store and field = store.getDestinationAddress()
    )
  }

  // There might be multiple `ChiInstructions` that has a particular instruction as
  // the total operand - so this definition gives consistency errors in
  // DataFlowImplConsistency::Consistency. However, it's not clear what (if any) implications
  // this consistency failure has.
  override Node getPreUpdateNode() { result.asInstruction() = instr.getTotal() }
}

/**
 * Not every store instruction generates a chi instruction that we can attach a PostUpdateNode to.
 * For instance, an update to a field of a struct containing only one field. For these cases we
 * attach the PostUpdateNode to the store instruction. There's no obvious pre update node for this case
 * (as the entire memory is updated), so `getPreUpdateNode` is implemented as `none()`.
 */
private class ExplicitSingleFieldStoreQualifierNode extends PartialDefinitionNode {
  override StoreInstruction instr;

  ExplicitSingleFieldStoreQualifierNode() {
    exists(FieldAddressInstruction field |
      field = instr.getDestinationAddress() and
      not exists(ChiInstruction chi | chi.getPartial() = instr)
    )
  }

  override Node getPreUpdateNode() { none() }
}

/**
 * A node that represents the value of a variable after a function call that
 * may have changed the variable because it's passed by reference.
 *
 * A typical example would be a call `f(&x)`. Firstly, there will be flow into
 * `x` from previous definitions of `x`. Secondly, there will be a
 * `DefinitionByReferenceNode` to represent the value of `x` after the call has
 * returned. This node will have its `getArgument()` equal to `&x` and its
 * `getVariableAccess()` equal to `x`.
 */
class DefinitionByReferenceNode extends InstructionNode {
  override WriteSideEffectInstruction instr;

  /** Gets the argument corresponding to this node. */
  Expr getArgument() {
    result =
      instr
          .getPrimaryInstruction()
          .(CallInstruction)
          .getPositionalArgument(instr.getIndex())
          .getUnconvertedResultExpression()
    or
    result =
      instr
          .getPrimaryInstruction()
          .(CallInstruction)
          .getThisArgument()
          .getUnconvertedResultExpression() and
    instr.getIndex() = -1
  }

  /** Gets the parameter through which this value is assigned. */
  Parameter getParameter() {
    exists(CallInstruction ci | result = ci.getStaticCallTarget().getParameter(instr.getIndex()))
  }

  override string toString() {
    // This string should be unique enough to be helpful but common enough to
    // avoid storing too many different strings.
    result =
      instr.getPrimaryInstruction().(CallInstruction).getStaticCallTarget().getName() +
        " output argument"
    or
    not exists(instr.getPrimaryInstruction().(CallInstruction).getStaticCallTarget()) and
    result = "output argument"
  }
}

/**
 * A `Node` corresponding to a variable in the program, as opposed to the
 * value of that variable at some particular point. This can be used for
 * modelling flow in and out of global variables.
 */
class VariableNode extends Node, TVariableNode {
  Variable v;

  VariableNode() { this = TVariableNode(v) }

  /** Gets the variable corresponding to this node. */
  Variable getVariable() { result = v }

  override Function getFunction() { none() }

  override Declaration getEnclosingCallable() {
    // When flow crosses from one _enclosing callable_ to another, the
    // interprocedural data-flow library discards call contexts and inserts a
    // node in the big-step relation used for human-readable path explanations.
    // Therefore we want a distinct enclosing callable for each `VariableNode`,
    // and that can be the `Variable` itself.
    result = v
  }

  override Type getType() { result = v.getType() }

  override Location getLocation() { result = v.getLocation() }

  override string toString() { result = v.toString() }
}

/**
 * Gets the node corresponding to `instr`.
 */
InstructionNode instructionNode(Instruction instr) { result.getInstruction() = instr }

/**
 * Gets the `Node` corresponding to a definition by reference of the variable
 * that is passed as `argument` of a call.
 */
DefinitionByReferenceNode definitionByReferenceNode(Expr e) { result.getArgument() = e }

/**
 * Gets a `Node` corresponding to `e` or any of its conversions. There is no
 * result if `e` is a `Conversion`.
 */
ExprNode exprNode(Expr e) { result.getExpr() = e }

/**
 * Gets the `Node` corresponding to `e`, if any. Here, `e` may be a
 * `Conversion`.
 */
ExprNode convertedExprNode(Expr e) { result.getConvertedExpr() = e }

/**
 * Gets the `Node` corresponding to the value of `p` at function entry.
 */
ExplicitParameterNode parameterNode(Parameter p) { result.getParameter() = p }

/** Gets the `VariableNode` corresponding to the variable `v`. */
VariableNode variableNode(Variable v) { result.getVariable() = v }

/**
 * DEPRECATED: See UninitializedNode.
 *
 * Gets the `Node` corresponding to the value of an uninitialized local
 * variable `v`.
 */
Node uninitializedNode(LocalVariable v) { none() }

/**
 * Holds if data flows from `nodeFrom` to `nodeTo` in exactly one local
 * (intra-procedural) step.
 */
predicate localFlowStep(Node nodeFrom, Node nodeTo) { simpleLocalFlowStep(nodeFrom, nodeTo) }

/**
 * INTERNAL: do not use.
 *
 * This is the local flow predicate that's used as a building block in global
 * data flow. It may have less flow than the `localFlowStep` predicate.
 */
predicate simpleLocalFlowStep(Node nodeFrom, Node nodeTo) {
  simpleInstructionLocalFlowStep(nodeFrom.asInstruction(), nodeTo.asInstruction())
}

pragma[noinline]
private predicate getFieldSizeOfClass(Class c, Type type, int size) {
  exists(Field f |
    f.getDeclaringType() = c and
    f.getType() = type and
    type.getSize() = size
  )
}

cached
private predicate simpleInstructionLocalFlowStep(Instruction iFrom, Instruction iTo) {
  iTo.(CopyInstruction).getSourceValue() = iFrom
  or
  iTo.(PhiInstruction).getAnOperand().getDef() = iFrom
  or
  // A read side effect is almost never exact since we don't know exactly how
  // much memory the callee will read.
  iTo.(ReadSideEffectInstruction).getSideEffectOperand().getAnyDef() = iFrom and
  not iFrom.isResultConflated()
  or
  // Loading a single `int` from an `int *` parameter is not an exact load since
  // the parameter may point to an entire array rather than a single `int`. The
  // following rule ensures that any flow going into the
  // `InitializeIndirectionInstruction`, even if it's for a different array
  // element, will propagate to a load of the first element.
  //
  // Since we're linking `InitializeIndirectionInstruction` and
  // `LoadInstruction` together directly, this rule will break if there's any
  // reassignment of the parameter indirection, including a conditional one that
  // leads to a phi node.
  iTo.(LoadInstruction).getSourceValueOperand().getAnyDef() =
    iFrom.(InitializeIndirectionInstruction)
  or
  // Treat all conversions as flow, even conversions between different numeric types.
  iTo.(ConvertInstruction).getUnary() = iFrom
  or
  iTo.(CheckedConvertOrNullInstruction).getUnary() = iFrom
  or
  iTo.(InheritanceConversionInstruction).getUnary() = iFrom
  or
  // A chi instruction represents a point where a new value (the _partial_
  // operand) may overwrite an old value (the _total_ operand), but the alias
  // analysis couldn't determine that it surely will overwrite every bit of it or
  // that it surely will overwrite no bit of it.
  //
  // By allowing flow through the total operand, we ensure that flow is not lost
  // due to shortcomings of the alias analysis. We may get false flow in cases
  // where the data is indeed overwritten.
  //
  // Flow through the partial operand belongs in the taint-tracking libraries
  // for now.
  iTo.getAnOperand().(ChiTotalOperand).getDef() = iFrom
  or
  // The next two rules allow flow from partial definitions in setters to succeeding loads in the caller.
  // First, we add flow from write side-effects to non-conflated chi instructions through their
  // partial operands. Consider the following example:
  // ```
  // void setX(Point* p, int new_x) {
  //   p->x = new_x;
  // }
  // ...
  // setX(&p, taint());
  // ```
  // Here, a `WriteSideEffectInstruction` will provide a new definition for `p->x` after the call to
  // `setX`, which will be melded into `p` through a chi instruction.
  iTo.getAnOperand().(ChiPartialOperand).getDef() = iFrom.(WriteSideEffectInstruction) and
  not iTo.isResultConflated()
  or
  // Next, we add flow from non-conflated chi instructions to loads (even when they are not precise).
  // This ensures that loads of `p->x` gets data flow from the `WriteSideEffectInstruction` above.
  exists(ChiInstruction chi | iFrom = chi |
    not chi.isResultConflated() and
    iTo.(LoadInstruction).getSourceValueOperand().getAnyDef() = chi
  )
  or
  // Flow from stores to structs with a single field to a load of that field.
  iTo.(LoadInstruction).getSourceValueOperand().getAnyDef() = iFrom and
  exists(int size, Type type |
    type = iFrom.getResultType() and
    iTo.getResultType().getSize() = size and
    getFieldSizeOfClass(iTo.getResultType(), type, size)
  )
  or
  // Flow through modeled functions
  modelFlow(iFrom, iTo)
}

private predicate modelFlow(Instruction iFrom, Instruction iTo) {
  exists(
    CallInstruction call, DataFlowFunction func, FunctionInput modelIn, FunctionOutput modelOut
  |
    call.getStaticCallTarget() = func and
    func.hasDataFlow(modelIn, modelOut)
  |
    (
      modelOut.isReturnValue() and
      iTo = call
      or
      // TODO: Add write side effects for return values
      modelOut.isReturnValueDeref() and
      iTo = call
      or
      exists(int index, WriteSideEffectInstruction outNode |
        modelOut.isParameterDeref(index) and
        iTo = outNode and
        outNode = getSideEffectFor(call, index)
      )
      // TODO: add write side effects for qualifiers
    ) and
    (
      exists(int index |
        modelIn.isParameter(index) and
        iFrom = call.getPositionalArgument(index)
      )
      or
      exists(int index, ReadSideEffectInstruction read |
        modelIn.isParameterDeref(index) and
        read = getSideEffectFor(call, index) and
        iFrom = read.getSideEffectOperand().getAnyDef()
      )
      or
      modelIn.isQualifierAddress() and
      iFrom = call.getThisArgument()
      // TODO: add read side effects for qualifiers
    )
  )
}

/**
 * Holds if the result is a side effect for instruction `call` on argument
 * index `argument`. This helper predicate makes it easy to join on both of
 * these columns at once, avoiding pathological join orders in case the
 * argument index should get joined first.
 */
pragma[noinline]
SideEffectInstruction getSideEffectFor(CallInstruction call, int argument) {
  call = result.getPrimaryInstruction() and
  argument = result.(IndexedInstruction).getIndex()
}

/**
 * Holds if data flows from `source` to `sink` in zero or more local
 * (intra-procedural) steps.
 */
predicate localFlow(Node source, Node sink) { localFlowStep*(source, sink) }

/**
 * Holds if data can flow from `i1` to `i2` in zero or more
 * local (intra-procedural) steps.
 */
predicate localInstructionFlow(Instruction e1, Instruction e2) {
  localFlow(instructionNode(e1), instructionNode(e2))
}

/**
 * Holds if data can flow from `e1` to `e2` in zero or more
 * local (intra-procedural) steps.
 */
predicate localExprFlow(Expr e1, Expr e2) { localFlow(exprNode(e1), exprNode(e2)) }

/**
 * A guard that validates some instruction.
 *
 * To use this in a configuration, extend the class and provide a
 * characteristic predicate precisely specifying the guard, and override
 * `checks` to specify what is being validated and in which branch.
 *
 * It is important that all extending classes in scope are disjoint.
 */
class BarrierGuard extends IRGuardCondition {
  /** Override this predicate to hold if this guard validates `instr` upon evaluating to `b`. */
  abstract predicate checks(Instruction instr, boolean b);

  /** Gets a node guarded by this guard. */
  final Node getAGuardedNode() {
    exists(ValueNumber value, boolean edge |
      result.asInstruction() = value.getAnInstruction() and
      this.checks(value.getAnInstruction(), edge) and
      this.controls(result.asInstruction().getBlock(), edge)
    )
  }
}<|MERGE_RESOLUTION|>--- conflicted
+++ resolved
@@ -54,11 +54,7 @@
   /** Gets the argument that defines this `DefinitionByReferenceNode`, if any. */
   Expr asDefiningArgument() { result = this.(DefinitionByReferenceNode).getArgument() }
 
-<<<<<<< HEAD
   /** Gets the positional parameter corresponding to this node, if any. */
-=======
-  /** Gets the parameter corresponding to this node, if any. */
->>>>>>> 91229f8d
   Parameter asParameter() { result = this.(ExplicitParameterNode).getParameter() }
 
   /**
@@ -162,7 +158,6 @@
 }
 
 /**
-<<<<<<< HEAD
  * INTERNAL: do not use. Translates a parameter/argument index into a negative
  * number that denotes the index of its side effect (pointer indirection).
  */
@@ -177,30 +172,21 @@
 
 /**
  * The value of a parameter at function entry, viewed as a node in a data
- * flow graph. This type includes implicit parameters.
+ * flow graph. This includes both explicit parameters such as `x` in `f(x)`
+ * and implicit parameters such as `this` in `x.f()`.
  *
  * To match a specific kind of parameter, consider using one of the subclasses
- * `ExplicitParameterNode`, `InstanceParameterNode`, or
+ * `ExplicitParameterNode`, `ThisParameterNode`, or
  * `ParameterIndirectionNode`.
  */
 class ParameterNode extends InstructionNode {
   ParameterNode() {
     // To avoid making this class abstract, we enumerate its values here
-    instr instanceof InitializeThisInstruction
-    or
-    instr instanceof InitializeParameterInstruction
-    or
-    instr instanceof InitializeIndirectionInstruction
-=======
- * A node representing a `Parameter`. This includes both explicit parameters such
- * as `x` in `f(x)` and implicit parameters such as `this` in `x.f()`
- */
-class ParameterNode extends InstructionNode {
-  ParameterNode() {
     instr instanceof InitializeParameterInstruction
     or
     instr instanceof InitializeThisInstruction
->>>>>>> 91229f8d
+    or
+    instr instanceof InitializeIndirectionInstruction
   }
 
   /**
@@ -208,20 +194,7 @@
    * implicit `this` parameter is considered to have position `-1`, and
    * pointer-indirection parameters are at further negative positions.
    */
-<<<<<<< HEAD
-  predicate isParameterOf(Function f, int pos) { none() } // overridden in subclasses
-}
-
-/** An implicit `this` parameter. */
-class InstanceParameterNode extends ParameterNode {
-  override InitializeThisInstruction instr;
-
-  override predicate isParameterOf(Function f, int pos) {
-    pos = -1 and
-    instr.getEnclosingFunction() = f
-  }
-
-  override string toString() { result = "this" }
+  predicate isParameterOf(Function f, int pos) { none() } // overridden by subclasses
 }
 
 /** An explicit positional parameter, not including `this` or `...`. */
@@ -233,27 +206,22 @@
   }
 
   /** Gets the `Parameter` associated with this node. */
-=======
-  predicate isParameterOf(Function f, int i) { none() } // overriden by subclasses
-}
-
-/**
- * The value of a parameter at function entry, viewed as a node in a data
- * flow graph.
- */
-private class ExplicitParameterNode extends ParameterNode {
-  override InitializeParameterInstruction instr;
-
-  override predicate isParameterOf(Function f, int i) { f.getParameter(i) = instr.getParameter() }
-
-  /** Gets the parameter corresponding to this node. */
->>>>>>> 91229f8d
   Parameter getParameter() { result = instr.getParameter() }
 
-  override string toString() { result = this.getParameter().toString() }
-}
-
-<<<<<<< HEAD
+  override string toString() { result = instr.getParameter().toString() }
+}
+
+/** An implicit `this` parameter. */
+class ThisParameterNode extends ParameterNode {
+  override InitializeThisInstruction instr;
+
+  override predicate isParameterOf(Function f, int pos) {
+    pos = -1 and instr.getEnclosingFunction() = f
+  }
+
+  override string toString() { result = "this" }
+}
+
 /** A virtual parameter to model the pointed-to object of a pointer parameter. */
 class ParameterIndirectionNode extends ParameterNode {
   override InitializeIndirectionInstruction instr;
@@ -269,16 +237,6 @@
   Parameter getParameter() { result = instr.getParameter() }
 
   override string toString() { result = "*" + this.getParameter().toString() }
-=======
-private class ThisParameterNode extends ParameterNode {
-  override InitializeThisInstruction instr;
-
-  override predicate isParameterOf(Function f, int i) {
-    i = -1 and instr.getEnclosingFunction() = f
-  }
-
-  override string toString() { result = "this" }
->>>>>>> 91229f8d
 }
 
 /**
