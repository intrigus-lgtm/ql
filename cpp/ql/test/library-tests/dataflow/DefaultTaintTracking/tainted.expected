| defaulttainttracking.cpp:16:16:16:21 | call to getenv | defaulttainttracking.cpp:6:15:6:24 | p#0 |
| defaulttainttracking.cpp:16:16:16:21 | call to getenv | defaulttainttracking.cpp:9:11:9:20 | p#0 |
| defaulttainttracking.cpp:16:16:16:21 | call to getenv | defaulttainttracking.cpp:16:8:16:14 | call to _strdup |
| defaulttainttracking.cpp:16:16:16:21 | call to getenv | defaulttainttracking.cpp:16:8:16:29 | (const char *)... |
| defaulttainttracking.cpp:16:16:16:21 | call to getenv | defaulttainttracking.cpp:16:16:16:21 | call to getenv |
| defaulttainttracking.cpp:16:16:16:21 | call to getenv | defaulttainttracking.cpp:16:16:16:28 | (const char *)... |
| defaulttainttracking.cpp:16:16:16:21 | call to getenv | test_diff.cpp:1:11:1:20 | p#0 |
| defaulttainttracking.cpp:17:15:17:20 | call to getenv | defaulttainttracking.cpp:5:14:5:23 | p#0 |
| defaulttainttracking.cpp:17:15:17:20 | call to getenv | defaulttainttracking.cpp:9:11:9:20 | p#0 |
| defaulttainttracking.cpp:17:15:17:20 | call to getenv | defaulttainttracking.cpp:17:8:17:13 | call to strdup |
| defaulttainttracking.cpp:17:15:17:20 | call to getenv | defaulttainttracking.cpp:17:8:17:28 | (const char *)... |
| defaulttainttracking.cpp:17:15:17:20 | call to getenv | defaulttainttracking.cpp:17:15:17:20 | call to getenv |
| defaulttainttracking.cpp:17:15:17:20 | call to getenv | defaulttainttracking.cpp:17:15:17:27 | (const char *)... |
| defaulttainttracking.cpp:17:15:17:20 | call to getenv | test_diff.cpp:1:11:1:20 | p#0 |
| defaulttainttracking.cpp:18:27:18:32 | call to getenv | defaulttainttracking.cpp:7:26:7:35 | p#0 |
| defaulttainttracking.cpp:18:27:18:32 | call to getenv | defaulttainttracking.cpp:18:27:18:32 | call to getenv |
| defaulttainttracking.cpp:18:27:18:32 | call to getenv | defaulttainttracking.cpp:18:27:18:39 | (const char *)... |
| defaulttainttracking.cpp:22:20:22:25 | call to getenv | defaulttainttracking.cpp:3:38:3:39 | s2 |
| defaulttainttracking.cpp:22:20:22:25 | call to getenv | defaulttainttracking.cpp:9:11:9:20 | p#0 |
| defaulttainttracking.cpp:22:20:22:25 | call to getenv | defaulttainttracking.cpp:22:8:22:13 | call to strcat |
| defaulttainttracking.cpp:22:20:22:25 | call to getenv | defaulttainttracking.cpp:22:8:22:33 | (const char *)... |
| defaulttainttracking.cpp:22:20:22:25 | call to getenv | defaulttainttracking.cpp:22:20:22:25 | call to getenv |
| defaulttainttracking.cpp:22:20:22:25 | call to getenv | defaulttainttracking.cpp:22:20:22:32 | (const char *)... |
| defaulttainttracking.cpp:22:20:22:25 | call to getenv | defaulttainttracking.cpp:24:8:24:10 | (const char *)... |
| defaulttainttracking.cpp:22:20:22:25 | call to getenv | defaulttainttracking.cpp:24:8:24:10 | array to pointer conversion |
| defaulttainttracking.cpp:22:20:22:25 | call to getenv | defaulttainttracking.cpp:24:8:24:10 | buf |
| defaulttainttracking.cpp:22:20:22:25 | call to getenv | test_diff.cpp:1:11:1:20 | p#0 |
| defaulttainttracking.cpp:38:25:38:30 | call to getenv | defaulttainttracking.cpp:31:40:31:53 | dotted_address |
| defaulttainttracking.cpp:38:25:38:30 | call to getenv | defaulttainttracking.cpp:32:11:32:26 | p#0 |
| defaulttainttracking.cpp:38:25:38:30 | call to getenv | defaulttainttracking.cpp:38:11:38:21 | env_pointer |
| defaulttainttracking.cpp:38:25:38:30 | call to getenv | defaulttainttracking.cpp:38:25:38:30 | call to getenv |
| defaulttainttracking.cpp:38:25:38:30 | call to getenv | defaulttainttracking.cpp:38:25:38:37 | (void *)... |
| defaulttainttracking.cpp:38:25:38:30 | call to getenv | defaulttainttracking.cpp:39:22:39:22 | a |
| defaulttainttracking.cpp:38:25:38:30 | call to getenv | defaulttainttracking.cpp:39:26:39:34 | call to inet_addr |
| defaulttainttracking.cpp:38:25:38:30 | call to getenv | defaulttainttracking.cpp:39:36:39:61 | (const char *)... |
| defaulttainttracking.cpp:38:25:38:30 | call to getenv | defaulttainttracking.cpp:39:50:39:61 | & ... |
| defaulttainttracking.cpp:38:25:38:30 | call to getenv | defaulttainttracking.cpp:40:10:40:10 | a |
| defaulttainttracking.cpp:64:10:64:15 | call to getenv | defaulttainttracking.cpp:9:11:9:20 | p#0 |
| defaulttainttracking.cpp:64:10:64:15 | call to getenv | defaulttainttracking.cpp:45:20:45:29 | p#0 |
| defaulttainttracking.cpp:64:10:64:15 | call to getenv | defaulttainttracking.cpp:52:24:52:24 | p |
| defaulttainttracking.cpp:64:10:64:15 | call to getenv | defaulttainttracking.cpp:57:24:57:24 | p |
| defaulttainttracking.cpp:64:10:64:15 | call to getenv | defaulttainttracking.cpp:58:14:58:14 | p |
| defaulttainttracking.cpp:64:10:64:15 | call to getenv | defaulttainttracking.cpp:64:10:64:15 | call to getenv |
| defaulttainttracking.cpp:64:10:64:15 | call to getenv | defaulttainttracking.cpp:64:10:64:22 | (const char *)... |
| defaulttainttracking.cpp:64:10:64:15 | call to getenv | test_diff.cpp:1:11:1:20 | p#0 |
| defaulttainttracking.cpp:66:17:66:22 | call to getenv | defaulttainttracking.cpp:9:11:9:20 | p#0 |
| defaulttainttracking.cpp:66:17:66:22 | call to getenv | defaulttainttracking.cpp:52:24:52:24 | p |
| defaulttainttracking.cpp:66:17:66:22 | call to getenv | defaulttainttracking.cpp:57:24:57:24 | p |
| defaulttainttracking.cpp:66:17:66:22 | call to getenv | defaulttainttracking.cpp:58:14:58:14 | p |
| defaulttainttracking.cpp:66:17:66:22 | call to getenv | defaulttainttracking.cpp:66:17:66:22 | call to getenv |
| defaulttainttracking.cpp:66:17:66:22 | call to getenv | defaulttainttracking.cpp:66:17:66:29 | (const char *)... |
| defaulttainttracking.cpp:66:17:66:22 | call to getenv | test_diff.cpp:1:11:1:20 | p#0 |
| defaulttainttracking.cpp:67:28:67:33 | call to getenv | defaulttainttracking.cpp:9:11:9:20 | p#0 |
| defaulttainttracking.cpp:67:28:67:33 | call to getenv | defaulttainttracking.cpp:52:24:52:24 | p |
| defaulttainttracking.cpp:67:28:67:33 | call to getenv | defaulttainttracking.cpp:57:24:57:24 | p |
| defaulttainttracking.cpp:67:28:67:33 | call to getenv | defaulttainttracking.cpp:58:14:58:14 | p |
| defaulttainttracking.cpp:67:28:67:33 | call to getenv | defaulttainttracking.cpp:67:28:67:33 | call to getenv |
| defaulttainttracking.cpp:67:28:67:33 | call to getenv | defaulttainttracking.cpp:67:28:67:40 | (const char *)... |
| defaulttainttracking.cpp:67:28:67:33 | call to getenv | test_diff.cpp:1:11:1:20 | p#0 |
| defaulttainttracking.cpp:68:29:68:34 | call to getenv | defaulttainttracking.cpp:9:11:9:20 | p#0 |
| defaulttainttracking.cpp:68:29:68:34 | call to getenv | defaulttainttracking.cpp:52:24:52:24 | p |
| defaulttainttracking.cpp:68:29:68:34 | call to getenv | defaulttainttracking.cpp:57:24:57:24 | p |
| defaulttainttracking.cpp:68:29:68:34 | call to getenv | defaulttainttracking.cpp:58:14:58:14 | p |
| defaulttainttracking.cpp:68:29:68:34 | call to getenv | defaulttainttracking.cpp:68:29:68:34 | call to getenv |
| defaulttainttracking.cpp:68:29:68:34 | call to getenv | defaulttainttracking.cpp:68:29:68:41 | (const char *)... |
| defaulttainttracking.cpp:68:29:68:34 | call to getenv | test_diff.cpp:1:11:1:20 | p#0 |
| defaulttainttracking.cpp:69:33:69:38 | call to getenv | defaulttainttracking.cpp:9:11:9:20 | p#0 |
| defaulttainttracking.cpp:69:33:69:38 | call to getenv | defaulttainttracking.cpp:52:24:52:24 | p |
| defaulttainttracking.cpp:69:33:69:38 | call to getenv | defaulttainttracking.cpp:57:24:57:24 | p |
| defaulttainttracking.cpp:69:33:69:38 | call to getenv | defaulttainttracking.cpp:58:14:58:14 | p |
| defaulttainttracking.cpp:69:33:69:38 | call to getenv | defaulttainttracking.cpp:69:33:69:38 | call to getenv |
| defaulttainttracking.cpp:69:33:69:38 | call to getenv | defaulttainttracking.cpp:69:33:69:45 | (const char *)... |
| defaulttainttracking.cpp:69:33:69:38 | call to getenv | test_diff.cpp:1:11:1:20 | p#0 |
| defaulttainttracking.cpp:72:11:72:16 | call to getenv | defaulttainttracking.cpp:45:20:45:29 | p#0 |
| defaulttainttracking.cpp:72:11:72:16 | call to getenv | defaulttainttracking.cpp:52:24:52:24 | p |
| defaulttainttracking.cpp:72:11:72:16 | call to getenv | defaulttainttracking.cpp:72:11:72:16 | call to getenv |
| defaulttainttracking.cpp:72:11:72:16 | call to getenv | defaulttainttracking.cpp:72:11:72:23 | (const char *)... |
| defaulttainttracking.cpp:74:18:74:23 | call to getenv | defaulttainttracking.cpp:52:24:52:24 | p |
| defaulttainttracking.cpp:74:18:74:23 | call to getenv | defaulttainttracking.cpp:74:18:74:23 | call to getenv |
| defaulttainttracking.cpp:74:18:74:23 | call to getenv | defaulttainttracking.cpp:74:18:74:30 | (const char *)... |
| defaulttainttracking.cpp:75:29:75:34 | call to getenv | defaulttainttracking.cpp:52:24:52:24 | p |
| defaulttainttracking.cpp:75:29:75:34 | call to getenv | defaulttainttracking.cpp:75:29:75:34 | call to getenv |
| defaulttainttracking.cpp:75:29:75:34 | call to getenv | defaulttainttracking.cpp:75:29:75:41 | (const char *)... |
| defaulttainttracking.cpp:76:30:76:35 | call to getenv | defaulttainttracking.cpp:52:24:52:24 | p |
| defaulttainttracking.cpp:76:30:76:35 | call to getenv | defaulttainttracking.cpp:76:30:76:35 | call to getenv |
| defaulttainttracking.cpp:76:30:76:35 | call to getenv | defaulttainttracking.cpp:76:30:76:42 | (const char *)... |
| defaulttainttracking.cpp:77:34:77:39 | call to getenv | defaulttainttracking.cpp:52:24:52:24 | p |
| defaulttainttracking.cpp:77:34:77:39 | call to getenv | defaulttainttracking.cpp:77:34:77:39 | call to getenv |
| defaulttainttracking.cpp:77:34:77:39 | call to getenv | defaulttainttracking.cpp:77:34:77:46 | (const char *)... |
| defaulttainttracking.cpp:79:30:79:35 | call to getenv | defaulttainttracking.cpp:9:11:9:20 | p#0 |
| defaulttainttracking.cpp:79:30:79:35 | call to getenv | defaulttainttracking.cpp:57:24:57:24 | p |
| defaulttainttracking.cpp:79:30:79:35 | call to getenv | defaulttainttracking.cpp:58:14:58:14 | p |
| defaulttainttracking.cpp:79:30:79:35 | call to getenv | defaulttainttracking.cpp:79:30:79:35 | call to getenv |
| defaulttainttracking.cpp:79:30:79:35 | call to getenv | defaulttainttracking.cpp:79:30:79:42 | (const char *)... |
| defaulttainttracking.cpp:79:30:79:35 | call to getenv | test_diff.cpp:1:11:1:20 | p#0 |
| defaulttainttracking.cpp:88:18:88:23 | call to getenv | defaulttainttracking.cpp:9:11:9:20 | p#0 |
| defaulttainttracking.cpp:88:18:88:23 | call to getenv | defaulttainttracking.cpp:84:17:84:17 | t |
| defaulttainttracking.cpp:88:18:88:23 | call to getenv | defaulttainttracking.cpp:88:8:88:16 | call to move |
| defaulttainttracking.cpp:88:18:88:23 | call to getenv | defaulttainttracking.cpp:88:8:88:32 | (const char *)... |
| defaulttainttracking.cpp:88:18:88:23 | call to getenv | defaulttainttracking.cpp:88:8:88:32 | (reference dereference) |
| defaulttainttracking.cpp:88:18:88:23 | call to getenv | defaulttainttracking.cpp:88:18:88:23 | call to getenv |
| defaulttainttracking.cpp:88:18:88:23 | call to getenv | defaulttainttracking.cpp:88:18:88:30 | (reference to) |
| defaulttainttracking.cpp:88:18:88:23 | call to getenv | test_diff.cpp:1:11:1:20 | p#0 |
<<<<<<< HEAD
| defaulttainttracking.cpp:103:9:103:14 | call to getenv | defaulttainttracking.cpp:10:11:10:13 | p#0 |
| defaulttainttracking.cpp:103:9:103:14 | call to getenv | defaulttainttracking.cpp:96:10:96:13 | this |
| defaulttainttracking.cpp:103:9:103:14 | call to getenv | defaulttainttracking.cpp:97:10:97:13 | this |
| defaulttainttracking.cpp:103:9:103:14 | call to getenv | defaulttainttracking.cpp:103:9:103:14 | call to getenv |
| defaulttainttracking.cpp:103:9:103:14 | call to getenv | defaulttainttracking.cpp:103:9:103:24 | (int)... |
| defaulttainttracking.cpp:103:9:103:14 | call to getenv | defaulttainttracking.cpp:103:9:103:24 | access to array |
| defaulttainttracking.cpp:103:9:103:14 | call to getenv | defaulttainttracking.cpp:104:10:104:10 | x |
| defaulttainttracking.cpp:103:9:103:14 | call to getenv | defaulttainttracking.cpp:106:3:106:3 | p |
| defaulttainttracking.cpp:103:9:103:14 | call to getenv | test_diff.cpp:2:11:2:13 | p#0 |
=======
| defaulttainttracking.cpp:97:27:97:32 | call to getenv | defaulttainttracking.cpp:9:11:9:20 | p#0 |
| defaulttainttracking.cpp:97:27:97:32 | call to getenv | defaulttainttracking.cpp:91:42:91:44 | arg |
| defaulttainttracking.cpp:97:27:97:32 | call to getenv | defaulttainttracking.cpp:92:12:92:14 | arg |
| defaulttainttracking.cpp:97:27:97:32 | call to getenv | defaulttainttracking.cpp:96:11:96:12 | p2 |
| defaulttainttracking.cpp:97:27:97:32 | call to getenv | defaulttainttracking.cpp:97:27:97:32 | call to getenv |
| defaulttainttracking.cpp:97:27:97:32 | call to getenv | defaulttainttracking.cpp:98:10:98:11 | (const char *)... |
| defaulttainttracking.cpp:97:27:97:32 | call to getenv | defaulttainttracking.cpp:98:10:98:11 | p2 |
| defaulttainttracking.cpp:97:27:97:32 | call to getenv | test_diff.cpp:1:11:1:20 | p#0 |
>>>>>>> 91229f8d
| globals.cpp:5:20:5:25 | call to getenv | globals.cpp:2:17:2:25 | sinkParam |
| globals.cpp:5:20:5:25 | call to getenv | globals.cpp:5:12:5:16 | local |
| globals.cpp:5:20:5:25 | call to getenv | globals.cpp:5:20:5:25 | call to getenv |
| globals.cpp:5:20:5:25 | call to getenv | globals.cpp:6:10:6:14 | local |
| globals.cpp:13:15:13:20 | call to getenv | globals.cpp:9:8:9:14 | global1 |
| globals.cpp:13:15:13:20 | call to getenv | globals.cpp:13:15:13:20 | call to getenv |
| globals.cpp:23:15:23:20 | call to getenv | globals.cpp:16:15:16:21 | global2 |
| globals.cpp:23:15:23:20 | call to getenv | globals.cpp:23:15:23:20 | call to getenv |
| test_diff.cpp:92:10:92:13 | argv | defaulttainttracking.cpp:9:11:9:20 | p#0 |
| test_diff.cpp:92:10:92:13 | argv | test_diff.cpp:1:11:1:20 | p#0 |
| test_diff.cpp:92:10:92:13 | argv | test_diff.cpp:92:10:92:13 | argv |
| test_diff.cpp:92:10:92:13 | argv | test_diff.cpp:92:10:92:16 | (const char *)... |
| test_diff.cpp:92:10:92:13 | argv | test_diff.cpp:92:10:92:16 | access to array |
| test_diff.cpp:94:32:94:35 | argv | defaulttainttracking.cpp:10:11:10:13 | p#0 |
| test_diff.cpp:94:32:94:35 | argv | test_diff.cpp:2:11:2:13 | p#0 |
| test_diff.cpp:94:32:94:35 | argv | test_diff.cpp:94:10:94:36 | reinterpret_cast<int>... |
| test_diff.cpp:94:32:94:35 | argv | test_diff.cpp:94:32:94:35 | argv |
| test_diff.cpp:96:26:96:29 | argv | defaulttainttracking.cpp:9:11:9:20 | p#0 |
| test_diff.cpp:96:26:96:29 | argv | test_diff.cpp:1:11:1:20 | p#0 |
| test_diff.cpp:96:26:96:29 | argv | test_diff.cpp:16:39:16:39 | a |
| test_diff.cpp:96:26:96:29 | argv | test_diff.cpp:17:10:17:10 | a |
| test_diff.cpp:96:26:96:29 | argv | test_diff.cpp:96:26:96:29 | argv |
| test_diff.cpp:96:26:96:29 | argv | test_diff.cpp:96:26:96:32 | (const char *)... |
| test_diff.cpp:96:26:96:29 | argv | test_diff.cpp:96:26:96:32 | access to array |
| test_diff.cpp:98:18:98:21 | argv | defaulttainttracking.cpp:9:11:9:20 | p#0 |
| test_diff.cpp:98:18:98:21 | argv | test_diff.cpp:1:11:1:20 | p#0 |
| test_diff.cpp:98:18:98:21 | argv | test_diff.cpp:16:39:16:39 | a |
| test_diff.cpp:98:18:98:21 | argv | test_diff.cpp:17:10:17:10 | a |
| test_diff.cpp:98:18:98:21 | argv | test_diff.cpp:98:13:98:13 | p |
| test_diff.cpp:98:18:98:21 | argv | test_diff.cpp:98:17:98:21 | & ... |
| test_diff.cpp:98:18:98:21 | argv | test_diff.cpp:98:18:98:21 | argv |
| test_diff.cpp:98:18:98:21 | argv | test_diff.cpp:100:10:100:14 | (const char *)... |
| test_diff.cpp:98:18:98:21 | argv | test_diff.cpp:100:10:100:14 | * ... |
| test_diff.cpp:98:18:98:21 | argv | test_diff.cpp:100:11:100:11 | p |
| test_diff.cpp:98:18:98:21 | argv | test_diff.cpp:100:11:100:14 | access to array |
| test_diff.cpp:98:18:98:21 | argv | test_diff.cpp:102:26:102:30 | (const char *)... |
| test_diff.cpp:98:18:98:21 | argv | test_diff.cpp:102:26:102:30 | * ... |
| test_diff.cpp:98:18:98:21 | argv | test_diff.cpp:102:27:102:27 | p |
| test_diff.cpp:98:18:98:21 | argv | test_diff.cpp:102:27:102:30 | access to array |
| test_diff.cpp:104:12:104:15 | argv | defaulttainttracking.cpp:9:11:9:20 | p#0 |
| test_diff.cpp:104:12:104:15 | argv | test_diff.cpp:1:11:1:20 | p#0 |
| test_diff.cpp:104:12:104:15 | argv | test_diff.cpp:104:10:104:20 | (const char *)... |
| test_diff.cpp:104:12:104:15 | argv | test_diff.cpp:104:10:104:20 | * ... |
| test_diff.cpp:104:12:104:15 | argv | test_diff.cpp:104:11:104:20 | (...) |
| test_diff.cpp:104:12:104:15 | argv | test_diff.cpp:104:12:104:15 | argv |
| test_diff.cpp:104:12:104:15 | argv | test_diff.cpp:104:12:104:19 | ... + ... |
| test_diff.cpp:108:10:108:13 | argv | defaulttainttracking.cpp:9:11:9:20 | p#0 |
| test_diff.cpp:108:10:108:13 | argv | test_diff.cpp:1:11:1:20 | p#0 |
| test_diff.cpp:108:10:108:13 | argv | test_diff.cpp:24:20:24:29 | p#0 |
| test_diff.cpp:108:10:108:13 | argv | test_diff.cpp:29:24:29:24 | p |
| test_diff.cpp:108:10:108:13 | argv | test_diff.cpp:30:14:30:14 | p |
| test_diff.cpp:108:10:108:13 | argv | test_diff.cpp:108:10:108:13 | argv |
| test_diff.cpp:108:10:108:13 | argv | test_diff.cpp:108:10:108:16 | (const char *)... |
| test_diff.cpp:108:10:108:13 | argv | test_diff.cpp:108:10:108:16 | access to array |
| test_diff.cpp:111:10:111:13 | argv | test_diff.cpp:24:20:24:29 | p#0 |
| test_diff.cpp:111:10:111:13 | argv | test_diff.cpp:36:24:36:24 | p |
| test_diff.cpp:111:10:111:13 | argv | test_diff.cpp:111:10:111:13 | argv |
| test_diff.cpp:111:10:111:13 | argv | test_diff.cpp:111:10:111:16 | (const char *)... |
| test_diff.cpp:111:10:111:13 | argv | test_diff.cpp:111:10:111:16 | access to array |
| test_diff.cpp:115:11:115:14 | argv | defaulttainttracking.cpp:9:11:9:20 | p#0 |
| test_diff.cpp:115:11:115:14 | argv | test_diff.cpp:1:11:1:20 | p#0 |
| test_diff.cpp:115:11:115:14 | argv | test_diff.cpp:24:20:24:29 | p#0 |
| test_diff.cpp:115:11:115:14 | argv | test_diff.cpp:41:24:41:24 | p |
| test_diff.cpp:115:11:115:14 | argv | test_diff.cpp:42:14:42:14 | p |
| test_diff.cpp:115:11:115:14 | argv | test_diff.cpp:52:24:52:24 | p |
| test_diff.cpp:115:11:115:14 | argv | test_diff.cpp:53:37:53:37 | p |
| test_diff.cpp:115:11:115:14 | argv | test_diff.cpp:115:11:115:14 | argv |
| test_diff.cpp:115:11:115:14 | argv | test_diff.cpp:115:11:115:17 | (const char *)... |
| test_diff.cpp:115:11:115:14 | argv | test_diff.cpp:115:11:115:17 | access to array |
| test_diff.cpp:118:26:118:29 | argv | test_diff.cpp:60:24:60:24 | p |
| test_diff.cpp:118:26:118:29 | argv | test_diff.cpp:61:34:61:34 | p |
| test_diff.cpp:118:26:118:29 | argv | test_diff.cpp:88:24:88:24 | p |
| test_diff.cpp:118:26:118:29 | argv | test_diff.cpp:118:26:118:29 | argv |
| test_diff.cpp:118:26:118:29 | argv | test_diff.cpp:118:26:118:32 | (const char *)... |
| test_diff.cpp:118:26:118:29 | argv | test_diff.cpp:118:26:118:32 | access to array |
| test_diff.cpp:121:23:121:26 | argv | defaulttainttracking.cpp:9:11:9:20 | p#0 |
| test_diff.cpp:121:23:121:26 | argv | test_diff.cpp:1:11:1:20 | p#0 |
| test_diff.cpp:121:23:121:26 | argv | test_diff.cpp:60:24:60:24 | p |
| test_diff.cpp:121:23:121:26 | argv | test_diff.cpp:61:34:61:34 | p |
| test_diff.cpp:121:23:121:26 | argv | test_diff.cpp:67:24:67:24 | p |
| test_diff.cpp:121:23:121:26 | argv | test_diff.cpp:68:14:68:14 | p |
| test_diff.cpp:121:23:121:26 | argv | test_diff.cpp:121:23:121:26 | argv |
| test_diff.cpp:121:23:121:26 | argv | test_diff.cpp:121:23:121:29 | (const char *)... |
| test_diff.cpp:121:23:121:26 | argv | test_diff.cpp:121:23:121:29 | access to array |
| test_diff.cpp:124:19:124:22 | argv | defaulttainttracking.cpp:9:11:9:20 | p#0 |
| test_diff.cpp:124:19:124:22 | argv | test_diff.cpp:1:11:1:20 | p#0 |
| test_diff.cpp:124:19:124:22 | argv | test_diff.cpp:24:20:24:29 | p#0 |
| test_diff.cpp:124:19:124:22 | argv | test_diff.cpp:76:24:76:24 | p |
| test_diff.cpp:124:19:124:22 | argv | test_diff.cpp:81:24:81:24 | p |
| test_diff.cpp:124:19:124:22 | argv | test_diff.cpp:82:14:82:14 | p |
| test_diff.cpp:124:19:124:22 | argv | test_diff.cpp:124:19:124:22 | argv |
| test_diff.cpp:124:19:124:22 | argv | test_diff.cpp:124:19:124:25 | (const char *)... |
| test_diff.cpp:124:19:124:22 | argv | test_diff.cpp:124:19:124:25 | access to array |
| test_diff.cpp:126:43:126:46 | argv | defaulttainttracking.cpp:9:11:9:20 | p#0 |
| test_diff.cpp:126:43:126:46 | argv | test_diff.cpp:1:11:1:20 | p#0 |
| test_diff.cpp:126:43:126:46 | argv | test_diff.cpp:76:24:76:24 | p |
| test_diff.cpp:126:43:126:46 | argv | test_diff.cpp:81:24:81:24 | p |
| test_diff.cpp:126:43:126:46 | argv | test_diff.cpp:82:14:82:14 | p |
| test_diff.cpp:126:43:126:46 | argv | test_diff.cpp:126:43:126:46 | argv |
| test_diff.cpp:126:43:126:46 | argv | test_diff.cpp:126:43:126:49 | (const char *)... |
| test_diff.cpp:126:43:126:46 | argv | test_diff.cpp:126:43:126:49 | access to array |
| test_diff.cpp:128:44:128:47 | argv | defaulttainttracking.cpp:9:11:9:20 | p#0 |
| test_diff.cpp:128:44:128:47 | argv | test_diff.cpp:1:11:1:20 | p#0 |
| test_diff.cpp:128:44:128:47 | argv | test_diff.cpp:76:24:76:24 | p |
| test_diff.cpp:128:44:128:47 | argv | test_diff.cpp:81:24:81:24 | p |
| test_diff.cpp:128:44:128:47 | argv | test_diff.cpp:82:14:82:14 | p |
| test_diff.cpp:128:44:128:47 | argv | test_diff.cpp:128:44:128:47 | argv |
| test_diff.cpp:128:44:128:47 | argv | test_diff.cpp:128:44:128:50 | (const char *)... |
| test_diff.cpp:128:44:128:47 | argv | test_diff.cpp:128:44:128:50 | access to array |<|MERGE_RESOLUTION|>--- conflicted
+++ resolved
@@ -101,17 +101,6 @@
 | defaulttainttracking.cpp:88:18:88:23 | call to getenv | defaulttainttracking.cpp:88:18:88:23 | call to getenv |
 | defaulttainttracking.cpp:88:18:88:23 | call to getenv | defaulttainttracking.cpp:88:18:88:30 | (reference to) |
 | defaulttainttracking.cpp:88:18:88:23 | call to getenv | test_diff.cpp:1:11:1:20 | p#0 |
-<<<<<<< HEAD
-| defaulttainttracking.cpp:103:9:103:14 | call to getenv | defaulttainttracking.cpp:10:11:10:13 | p#0 |
-| defaulttainttracking.cpp:103:9:103:14 | call to getenv | defaulttainttracking.cpp:96:10:96:13 | this |
-| defaulttainttracking.cpp:103:9:103:14 | call to getenv | defaulttainttracking.cpp:97:10:97:13 | this |
-| defaulttainttracking.cpp:103:9:103:14 | call to getenv | defaulttainttracking.cpp:103:9:103:14 | call to getenv |
-| defaulttainttracking.cpp:103:9:103:14 | call to getenv | defaulttainttracking.cpp:103:9:103:24 | (int)... |
-| defaulttainttracking.cpp:103:9:103:14 | call to getenv | defaulttainttracking.cpp:103:9:103:24 | access to array |
-| defaulttainttracking.cpp:103:9:103:14 | call to getenv | defaulttainttracking.cpp:104:10:104:10 | x |
-| defaulttainttracking.cpp:103:9:103:14 | call to getenv | defaulttainttracking.cpp:106:3:106:3 | p |
-| defaulttainttracking.cpp:103:9:103:14 | call to getenv | test_diff.cpp:2:11:2:13 | p#0 |
-=======
 | defaulttainttracking.cpp:97:27:97:32 | call to getenv | defaulttainttracking.cpp:9:11:9:20 | p#0 |
 | defaulttainttracking.cpp:97:27:97:32 | call to getenv | defaulttainttracking.cpp:91:42:91:44 | arg |
 | defaulttainttracking.cpp:97:27:97:32 | call to getenv | defaulttainttracking.cpp:92:12:92:14 | arg |
@@ -120,7 +109,12 @@
 | defaulttainttracking.cpp:97:27:97:32 | call to getenv | defaulttainttracking.cpp:98:10:98:11 | (const char *)... |
 | defaulttainttracking.cpp:97:27:97:32 | call to getenv | defaulttainttracking.cpp:98:10:98:11 | p2 |
 | defaulttainttracking.cpp:97:27:97:32 | call to getenv | test_diff.cpp:1:11:1:20 | p#0 |
->>>>>>> 91229f8d
+| defaulttainttracking.cpp:113:9:113:14 | call to getenv | defaulttainttracking.cpp:10:11:10:13 | p#0 |
+| defaulttainttracking.cpp:113:9:113:14 | call to getenv | defaulttainttracking.cpp:113:9:113:14 | call to getenv |
+| defaulttainttracking.cpp:113:9:113:14 | call to getenv | defaulttainttracking.cpp:113:9:113:24 | (int)... |
+| defaulttainttracking.cpp:113:9:113:14 | call to getenv | defaulttainttracking.cpp:113:9:113:24 | access to array |
+| defaulttainttracking.cpp:113:9:113:14 | call to getenv | defaulttainttracking.cpp:114:10:114:10 | x |
+| defaulttainttracking.cpp:113:9:113:14 | call to getenv | test_diff.cpp:2:11:2:13 | p#0 |
 | globals.cpp:5:20:5:25 | call to getenv | globals.cpp:2:17:2:25 | sinkParam |
 | globals.cpp:5:20:5:25 | call to getenv | globals.cpp:5:12:5:16 | local |
 | globals.cpp:5:20:5:25 | call to getenv | globals.cpp:5:20:5:25 | call to getenv |
