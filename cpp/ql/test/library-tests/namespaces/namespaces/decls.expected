--- conflicted
+++ resolved
@@ -1,23 +1,3 @@
-<<<<<<< HEAD
-| file://:0:0:0:0 | (global namespace) | file://:0:0:0:0 | __va_list_tag | __va_list_tag |
-| file://:0:0:0:0 | (global namespace) | file://:0:0:0:0 | fp_offset | __va_list_tag::fp_offset |
-| file://:0:0:0:0 | (global namespace) | file://:0:0:0:0 | gp_offset | __va_list_tag::gp_offset |
-| file://:0:0:0:0 | (global namespace) | file://:0:0:0:0 | operator= | __va_list_tag::operator= |
-| file://:0:0:0:0 | (global namespace) | file://:0:0:0:0 | operator= | __va_list_tag::operator= |
-| file://:0:0:0:0 | (global namespace) | file://:0:0:0:0 | overflow_arg_area | __va_list_tag::overflow_arg_area |
-| file://:0:0:0:0 | (global namespace) | file://:0:0:0:0 | reg_save_area | __va_list_tag::reg_save_area |
-| file://:0:0:0:0 | B | namespaces.cpp:32:7:32:7 | x | B::x |
-| namespaces.cpp:11:13:11:13 | C::D | file://:0:0:0:0 | p#0 | <none> |
-| namespaces.cpp:11:13:11:13 | C::D | file://:0:0:0:0 | p#0 | <none> |
-| namespaces.cpp:11:13:11:13 | C::D | namespaces.cpp:13:17:13:17 | f | C::D::f |
-| namespaces.cpp:11:13:11:13 | C::D | namespaces.cpp:15:12:15:12 | E | C::D::E |
-| namespaces.cpp:11:13:11:13 | C::D | namespaces.cpp:15:12:15:12 | operator= | C::D::E::operator= |
-| namespaces.cpp:11:13:11:13 | C::D | namespaces.cpp:15:12:15:12 | operator= | C::D::E::operator= |
-| namespaces.cpp:11:13:11:13 | C::D | namespaces.cpp:17:12:17:12 | g | C::D::E::g |
-| namespaces.cpp:11:13:11:13 | C::D | namespaces.cpp:17:18:17:18 | p | <none> |
-| namespaces.cpp:11:13:11:13 | C::D | namespaces.cpp:18:12:18:12 | a | <none> |
-| namespaces.cpp:11:13:11:13 | C::D | namespaces.cpp:20:13:20:13 | b | <none> |
-=======
 | file://:0:0:0:0 | (global namespace) | file://:0:0:0:0 | __va_list_tag | __va_list_tag | true |
 | file://:0:0:0:0 | (global namespace) | file://:0:0:0:0 | fp_offset | __va_list_tag::fp_offset | false |
 | file://:0:0:0:0 | (global namespace) | file://:0:0:0:0 | gp_offset | __va_list_tag::gp_offset | false |
@@ -38,5 +18,4 @@
 | namespaces.cpp:11:13:11:13 | C::D | namespaces.cpp:17:12:17:12 | g | C::D::E::g | false |
 | namespaces.cpp:11:13:11:13 | C::D | namespaces.cpp:17:18:17:18 | p | <none> | false |
 | namespaces.cpp:11:13:11:13 | C::D | namespaces.cpp:18:12:18:12 | a | <none> | false |
-| namespaces.cpp:11:13:11:13 | C::D | namespaces.cpp:20:13:20:13 | b | <none> | false |
->>>>>>> d5e03572
+| namespaces.cpp:11:13:11:13 | C::D | namespaces.cpp:20:13:20:13 | b | <none> | false |