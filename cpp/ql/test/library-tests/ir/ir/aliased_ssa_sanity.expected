--- conflicted
+++ resolved
@@ -7,11 +7,48 @@
 duplicateOperand
 missingPhiOperand
 missingOperandType
-<<<<<<< HEAD
 duplicateChiOperand
-=======
 sideEffectWithoutPrimary
->>>>>>> d03aecaa
+| file://:0:0:0:0 | IndirectMayWriteSideEffect: call to PolymorphicBase | Side effect instruction missing primary instruction in function $@ | ir.cpp:849:6:849:16 | IR: DynamicCast | void DynamicCast() |
+| file://:0:0:0:0 | IndirectMayWriteSideEffect: call to String | Side effect instruction missing primary instruction in function $@ | ir.cpp:1031:6:1031:11 | IR: Lambda | void Lambda(int, String const&) |
+| file://:0:0:0:0 | IndirectMayWriteSideEffect: call to String | Side effect instruction missing primary instruction in function $@ | ir.cpp:1031:6:1031:11 | IR: Lambda | void Lambda(int, String const&) |
+| ir.cpp:616:12:616:13 | IndirectMayWriteSideEffect: call to String | Side effect instruction missing primary instruction in function $@ | ir.cpp:615:6:615:18 | IR: DeclareObject | void DeclareObject() |
+| ir.cpp:617:15:617:22 | IndirectMayWriteSideEffect: call to String | Side effect instruction missing primary instruction in function $@ | ir.cpp:615:6:615:18 | IR: DeclareObject | void DeclareObject() |
+| ir.cpp:619:16:619:30 | IndirectMayWriteSideEffect: call to String | Side effect instruction missing primary instruction in function $@ | ir.cpp:615:6:615:18 | IR: DeclareObject | void DeclareObject() |
+| ir.cpp:662:9:662:19 | IndirectMayWriteSideEffect: call to String | Side effect instruction missing primary instruction in function $@ | ir.cpp:658:5:658:5 | IR: C | void C::C() |
+| ir.cpp:663:5:663:5 | IndirectMayWriteSideEffect: call to String | Side effect instruction missing primary instruction in function $@ | ir.cpp:658:5:658:5 | IR: C | void C::C() |
+| ir.cpp:736:5:736:19 | IndirectMayWriteSideEffect: call to String | Side effect instruction missing primary instruction in function $@ | ir.cpp:724:6:724:13 | IR: TryCatch | void TryCatch(bool) |
+| ir.cpp:745:8:745:8 | IndirectMayWriteSideEffect: call to String | Side effect instruction missing primary instruction in function $@ | ir.cpp:745:8:745:8 | IR: Base | void Base::Base(Base const&) |
+| ir.cpp:748:10:748:10 | IndirectMayWriteSideEffect: call to String | Side effect instruction missing primary instruction in function $@ | ir.cpp:748:3:748:6 | IR: Base | void Base::Base() |
+| ir.cpp:757:12:757:12 | IndirectMayWriteSideEffect: call to Base | Side effect instruction missing primary instruction in function $@ | ir.cpp:757:3:757:8 | IR: Middle | void Middle::Middle() |
+| ir.cpp:757:12:757:12 | IndirectMayWriteSideEffect: call to String | Side effect instruction missing primary instruction in function $@ | ir.cpp:757:3:757:8 | IR: Middle | void Middle::Middle() |
+| ir.cpp:766:13:766:13 | IndirectMayWriteSideEffect: call to Middle | Side effect instruction missing primary instruction in function $@ | ir.cpp:766:3:766:9 | IR: Derived | void Derived::Derived() |
+| ir.cpp:766:13:766:13 | IndirectMayWriteSideEffect: call to String | Side effect instruction missing primary instruction in function $@ | ir.cpp:766:3:766:9 | IR: Derived | void Derived::Derived() |
+| ir.cpp:775:15:775:15 | IndirectMayWriteSideEffect: call to Base | Side effect instruction missing primary instruction in function $@ | ir.cpp:775:3:775:11 | IR: MiddleVB1 | void MiddleVB1::MiddleVB1() |
+| ir.cpp:775:15:775:15 | IndirectMayWriteSideEffect: call to String | Side effect instruction missing primary instruction in function $@ | ir.cpp:775:3:775:11 | IR: MiddleVB1 | void MiddleVB1::MiddleVB1() |
+| ir.cpp:784:15:784:15 | IndirectMayWriteSideEffect: call to Base | Side effect instruction missing primary instruction in function $@ | ir.cpp:784:3:784:11 | IR: MiddleVB2 | void MiddleVB2::MiddleVB2() |
+| ir.cpp:784:15:784:15 | IndirectMayWriteSideEffect: call to String | Side effect instruction missing primary instruction in function $@ | ir.cpp:784:3:784:11 | IR: MiddleVB2 | void MiddleVB2::MiddleVB2() |
+| ir.cpp:793:15:793:15 | IndirectMayWriteSideEffect: call to Base | Side effect instruction missing primary instruction in function $@ | ir.cpp:793:3:793:11 | IR: DerivedVB | void DerivedVB::DerivedVB() |
+| ir.cpp:793:15:793:15 | IndirectMayWriteSideEffect: call to MiddleVB1 | Side effect instruction missing primary instruction in function $@ | ir.cpp:793:3:793:11 | IR: DerivedVB | void DerivedVB::DerivedVB() |
+| ir.cpp:793:15:793:15 | IndirectMayWriteSideEffect: call to MiddleVB2 | Side effect instruction missing primary instruction in function $@ | ir.cpp:793:3:793:11 | IR: DerivedVB | void DerivedVB::DerivedVB() |
+| ir.cpp:793:15:793:15 | IndirectMayWriteSideEffect: call to String | Side effect instruction missing primary instruction in function $@ | ir.cpp:793:3:793:11 | IR: DerivedVB | void DerivedVB::DerivedVB() |
+| ir.cpp:800:8:800:8 | IndirectMayWriteSideEffect: call to Base | Side effect instruction missing primary instruction in function $@ | ir.cpp:799:6:799:25 | IR: HierarchyConversions | void HierarchyConversions() |
+| ir.cpp:801:10:801:10 | IndirectMayWriteSideEffect: call to Middle | Side effect instruction missing primary instruction in function $@ | ir.cpp:799:6:799:25 | IR: HierarchyConversions | void HierarchyConversions() |
+| ir.cpp:802:11:802:11 | IndirectMayWriteSideEffect: call to Derived | Side effect instruction missing primary instruction in function $@ | ir.cpp:799:6:799:25 | IR: HierarchyConversions | void HierarchyConversions() |
+| ir.cpp:809:7:809:13 | IndirectMayWriteSideEffect: call to Base | Side effect instruction missing primary instruction in function $@ | ir.cpp:799:6:799:25 | IR: HierarchyConversions | void HierarchyConversions() |
+| ir.cpp:810:7:810:26 | IndirectMayWriteSideEffect: call to Base | Side effect instruction missing primary instruction in function $@ | ir.cpp:799:6:799:25 | IR: HierarchyConversions | void HierarchyConversions() |
+| ir.cpp:823:7:823:13 | IndirectMayWriteSideEffect: call to Base | Side effect instruction missing primary instruction in function $@ | ir.cpp:799:6:799:25 | IR: HierarchyConversions | void HierarchyConversions() |
+| ir.cpp:824:7:824:26 | IndirectMayWriteSideEffect: call to Base | Side effect instruction missing primary instruction in function $@ | ir.cpp:799:6:799:25 | IR: HierarchyConversions | void HierarchyConversions() |
+| ir.cpp:846:8:846:8 | IndirectMayWriteSideEffect: call to PolymorphicBase | Side effect instruction missing primary instruction in function $@ | ir.cpp:846:8:846:8 | IR: PolymorphicDerived | void PolymorphicDerived::PolymorphicDerived() |
+| ir.cpp:851:22:851:22 | IndirectMayWriteSideEffect: call to PolymorphicDerived | Side effect instruction missing primary instruction in function $@ | ir.cpp:849:6:849:16 | IR: DynamicCast | void DynamicCast() |
+| ir.cpp:868:3:868:12 | IndirectMayWriteSideEffect: call to String | Side effect instruction missing primary instruction in function $@ | ir.cpp:867:1:867:14 | IR: String | void String::String() |
+| ir.cpp:944:3:944:14 | IndirectMayWriteSideEffect: call to String | Side effect instruction missing primary instruction in function $@ | ir.cpp:940:6:940:16 | IR: OperatorNew | void OperatorNew() |
+| ir.cpp:945:3:945:27 | IndirectMayWriteSideEffect: call to String | Side effect instruction missing primary instruction in function $@ | ir.cpp:940:6:940:16 | IR: OperatorNew | void OperatorNew() |
+| ir.cpp:1036:20:1036:57 | IndirectMayWriteSideEffect: call to (constructor) | Side effect instruction missing primary instruction in function $@ | ir.cpp:1031:6:1031:11 | IR: Lambda | void Lambda(int, String const&) |
+| ir.cpp:1040:29:1040:66 | IndirectMayWriteSideEffect: call to (constructor) | Side effect instruction missing primary instruction in function $@ | ir.cpp:1031:6:1031:11 | IR: Lambda | void Lambda(int, String const&) |
+| ir.cpp:1040:30:1040:30 | IndirectMayWriteSideEffect: call to String | Side effect instruction missing primary instruction in function $@ | ir.cpp:1040:30:1040:30 | IR: (constructor) | void (void Lambda(int, String const&))::(lambda [] type at line 1040, col. 30)::(constructor)((void Lambda(int, String const&))::(lambda [] type at line 1040, col. 30)&&) |
+| ir.cpp:1145:5:1145:19 | IndirectMayWriteSideEffect: call to String | Side effect instruction missing primary instruction in function $@ | ir.cpp:1133:6:1133:23 | IR: TryCatchNoCatchAny | void TryCatchNoCatchAny(bool) |
+| perf-regression.cpp:10:14:10:20 | IndirectMayWriteSideEffect: call to Big | Side effect instruction missing primary instruction in function $@ | perf-regression.cpp:9:5:9:8 | IR: main | int main() |
 instructionWithoutSuccessor
 ambiguousSuccessors
 unexplainedLoop
