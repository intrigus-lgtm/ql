--- conflicted
+++ resolved
@@ -158,18 +158,11 @@
 lostReachability
 backEdgeCountMismatch
 useNotDominatedByDefinition
-<<<<<<< HEAD
-| VacuousDestructorCall.cpp:2:29:2:29 | Address | Operand 'Address' is not dominated by its definition in function '$@'. | VacuousDestructorCall.cpp:2:6:2:6 | IR: CallDestructor | void CallDestructor<int>(int, int*) |
-| misc.c:219:47:219:48 | Address | Operand 'Address' is not dominated by its definition in function '$@'. | misc.c:219:5:219:26 | IR: assign_designated_init | int assign_designated_init(someStruct*) |
-| static_init_templates.cpp:15:1:15:18 | Address | Operand 'Address' is not dominated by its definition in function '$@'. | static_init_templates.cpp:15:1:15:18 | IR: MyClass | void MyClass::MyClass() |
-| try_catch.cpp:21:13:21:24 | Address | Operand 'Address' is not dominated by its definition in function '$@'. | try_catch.cpp:19:6:19:23 | IR: throw_from_nonstmt | void throw_from_nonstmt(int) |
-| vla.c:3:27:3:30 | Address | Operand 'Address' is not dominated by its definition in function '$@'. | vla.c:3:5:3:8 | IR: main | int main(int, char**) |
-=======
 | VacuousDestructorCall.cpp:2:29:2:29 | Address | Operand 'Address' is not dominated by its definition in function '$@'. | VacuousDestructorCall.cpp:2:6:2:6 | void CallDestructor<int>(int, int*) | void CallDestructor<int>(int, int*) |
 | misc.c:219:47:219:48 | Address | Operand 'Address' is not dominated by its definition in function '$@'. | misc.c:219:5:219:26 | int assign_designated_init(someStruct*) | int assign_designated_init(someStruct*) |
+| static_init_templates.cpp:15:1:15:18 | Address | Operand 'Address' is not dominated by its definition in function '$@'. | static_init_templates.cpp:15:1:15:18 | void MyClass::MyClass() | void MyClass::MyClass() |
 | try_catch.cpp:21:13:21:24 | Address | Operand 'Address' is not dominated by its definition in function '$@'. | try_catch.cpp:19:6:19:23 | void throw_from_nonstmt(int) | void throw_from_nonstmt(int) |
 | vla.c:3:27:3:30 | Address | Operand 'Address' is not dominated by its definition in function '$@'. | vla.c:3:5:3:8 | int main(int, char**) | int main(int, char**) |
->>>>>>> ab327b98
 switchInstructionWithoutDefaultEdge
 notMarkedAsConflated
 wronglyMarkedAsConflated
