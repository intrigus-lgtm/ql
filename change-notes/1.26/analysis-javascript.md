# Improvements to JavaScript analysis

## General improvements

* Support for the following frameworks and libraries has been improved:
  - [fast-json-stable-stringify](https://www.npmjs.com/package/fast-json-stable-stringify)
  - [fast-safe-stringify](https://www.npmjs.com/package/fast-safe-stringify)
  - [javascript-stringify](https://www.npmjs.com/package/javascript-stringify)
  - [js-stringify](https://www.npmjs.com/package/js-stringify)
  - [json-stable-stringify](https://www.npmjs.com/package/json-stable-stringify)
  - [json-stringify-safe](https://www.npmjs.com/package/json-stringify-safe)
  - [json3](https://www.npmjs.com/package/json3)
  - [object-inspect](https://www.npmjs.com/package/object-inspect)
  - [pretty-format](https://www.npmjs.com/package/pretty-format)
  - [stringify-object](https://www.npmjs.com/package/stringify-object)

* Analyzing files with the ".cjs" extension is now supported.

## New queries

| **Query**                                                                       | **Tags**                                                          | **Purpose**                                                                                                                                                                            |
|---------------------------------------------------------------------------------|-------------------------------------------------------------------|----------------------------------------------------------------------------------------------------------------------------------------------------------------------------------------|


## Changes to existing queries

| **Query**                      | **Expected impact**          | **Change**                                                                |
|--------------------------------|------------------------------|---------------------------------------------------------------------------|
| Potentially unsafe external link (`js/unsafe-external-link`) | Fewer results | This query no longer flags URLs constructed using a template system where only the hash or query part of the URL is dynamic. |
| Incomplete URL substring sanitization (`js/incomplete-url-substring-sanitization`) | More results | This query now recognizes additional URLs when the substring check is an inclusion check. |
| Ambiguous HTML id attribute (`js/duplicate-html-id`) | Results no longer shown | Precision tag reduced to "low". The query is no longer run by default. |
| Unused loop iteration variable (`js/unused-loop-variable`) | Fewer results | This query no longer flags variables in a destructuring array assignment that are not the last variable in the destructed array. |
<<<<<<< HEAD
| Unsafe shell command constructed from library input (`js/shell-command-constructed-from-input`) | More results | This query now recognizes more commands where colon, slash, and underscore are used. |
=======
| Unsafe jQuery plugin (`js/unsafe-jquery-plugin`) | More results | This query now detects more unsafe uses of nested option properties. |
>>>>>>> 9879c6c2


## Changes to libraries
* The predicate `TypeAnnotation.hasQualifiedName` now works in more cases when the imported library was not present during extraction.<|MERGE_RESOLUTION|>--- conflicted
+++ resolved
@@ -30,11 +30,8 @@
 | Incomplete URL substring sanitization (`js/incomplete-url-substring-sanitization`) | More results | This query now recognizes additional URLs when the substring check is an inclusion check. |
 | Ambiguous HTML id attribute (`js/duplicate-html-id`) | Results no longer shown | Precision tag reduced to "low". The query is no longer run by default. |
 | Unused loop iteration variable (`js/unused-loop-variable`) | Fewer results | This query no longer flags variables in a destructuring array assignment that are not the last variable in the destructed array. |
-<<<<<<< HEAD
 | Unsafe shell command constructed from library input (`js/shell-command-constructed-from-input`) | More results | This query now recognizes more commands where colon, slash, and underscore are used. |
-=======
 | Unsafe jQuery plugin (`js/unsafe-jquery-plugin`) | More results | This query now detects more unsafe uses of nested option properties. |
->>>>>>> 9879c6c2
 
 
 ## Changes to libraries
